--- conflicted
+++ resolved
@@ -79,9 +79,6 @@
 
         return b
     }()
-<<<<<<< HEAD
-
-=======
     
     private lazy var calendarButton: PUIButton = {
         let b = PUIButton(frame: .zero)
@@ -95,7 +92,6 @@
         return b
     }()
     
->>>>>>> 7c1e0ac5
     private lazy var downloadIndicator: NSProgressIndicator = {
         let pi = NSProgressIndicator(frame: NSRect(x: 0, y: 0, width: 24, height: 24))
 
@@ -165,12 +161,8 @@
         guard let viewModel = viewModel else { return }
 
         slidesButton.isHidden = (viewModel.session.asset(of: .slides) == nil)
-<<<<<<< HEAD
-
-=======
         calendarButton.isHidden = (viewModel.sessionInstance.startTime == viewModel.sessionInstance.endTime)
         
->>>>>>> 7c1e0ac5
         viewModel.rxIsFavorite.subscribe(onNext: { [weak self] isFavorite in
             self?.favoriteButton.state = isFavorite ? .on : .off
 
@@ -237,15 +229,11 @@
 
         delegate?.sessionActionsDidSelectDownload(sender)
     }
-<<<<<<< HEAD
-
-=======
     
     @IBAction func addCalendar(_ sender: NSView?) {
         delegate?.sessionActionsDidSelectCalendar(sender)
     }
     
->>>>>>> 7c1e0ac5
     @IBAction func deleteDownload(_ sender: NSView?) {
         delegate?.sessionActionsDidSelectDeleteDownload(sender)
     }
