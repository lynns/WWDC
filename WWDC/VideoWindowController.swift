--- conflicted
+++ resolved
@@ -14,7 +14,7 @@
 private let _nibName = "VideoWindowController"
 
 class VideoWindowController: NSWindowController {
-
+    
     var session: Session?
     
     var videoURL: String?
@@ -30,7 +30,7 @@
         }
     }
     var videoNaturalSize = CGSizeZero
-
+    
     convenience init(session: Session, videoURL: String) {
         self.init(windowNibName: _nibName)
         self.session = session
@@ -74,42 +74,9 @@
         NSNotificationCenter.defaultCenter().addObserver(self, selector: #selector(NSWindowDelegate.windowWillClose(_:)), name: NSWindowWillCloseNotification, object: self.window)
         
         activity = NSProcessInfo.processInfo().beginActivityWithOptions([.IdleDisplaySleepDisabled, .IdleSystemSleepDisabled, .UserInitiated], reason: "Playing WWDC session video")
-
+        
         progressIndicator.startAnimation(nil)
         window?.backgroundColor = NSColor.blackColor()
-<<<<<<< HEAD
-=======
-
-        if let url = NSURL(string: videoURL!) {
-            if event == nil {
-                player = AVPlayer(URL: url)
-                addRateObserver(player: player!)
-                playerView.player = player
-                playerView.controlsStyle = .None
-                
-                // SESSION
-                player?.currentItem!.asset.loadValuesAsynchronouslyForKeys(["tracks"]) {
-                    dispatch_async(dispatch_get_main_queue()) {
-                        self.setupWindowSizing()
-                        self.setupTimeObserver()
-                        
-                        if let session = self.session {
-                            if session.currentPosition > 0 {
-                                self.player?.seekToTime(CMTimeMakeWithSeconds(session.currentPosition, 1))
-                            }
-                        }
-                        
-                        if let startAt = self.startTime {
-                            self.seekTo(startAt)
-                        }
-                        self.player?.play()
-                        self.progressIndicator.stopAnimation(nil)
-                        self.playerView.controlsStyle = .Floating
-                    }
-                }
-            }
-        }
->>>>>>> e932b7d9
         
         window?.title = "\(session.event) \(session.year) | \(session.title)"
         
@@ -117,10 +84,10 @@
         NSNotificationCenter.defaultCenter().addObserverForName(LiveEventWillStartPlayingNotification, object: nil, queue: nil) { [weak self] _ in
             self?.player?.pause()
         }
-
-		if Preferences.SharedPreferences().floatOnTopEnabled {
-			window!.level = Int(CGWindowLevelForKey(CGWindowLevelKey.FloatingWindowLevelKey))
-		}
+        
+        if Preferences.SharedPreferences().floatOnTopEnabled {
+            window!.level = Int(CGWindowLevelForKey(CGWindowLevelKey.FloatingWindowLevelKey))
+        }
     }
     
     func windowWillClose(note: NSNotification!) {
@@ -153,6 +120,8 @@
     
     private func setupPlayer() {
         guard let videoURL = videoURL, url = NSURL(string: videoURL) else { return }
+        
+        playerView.controlsStyle = .None
         
         player = AVPlayer(URL: url)
         addRateObserver(player: player!)
@@ -174,6 +143,7 @@
                 }
                 self?.player?.play()
                 self?.progressIndicator.stopAnimation(nil)
+                self?.playerView.controlsStyle = .Floating
             }
         }
     }
@@ -183,7 +153,7 @@
     private func addRateObserver(player player: AVPlayer) {
         player.addObserver(self, forKeyPath: "rate", options: [.New, .Old], context: nil)
     }
-
+    
     private func removeRateObserver(player player: AVPlayer) {
         player.removeObserver(self, forKeyPath: "rate")
     }
@@ -198,8 +168,8 @@
             }
         } else if keyPath == "rate" {
             if let change = change,
-               let newRate = change[NSKeyValueChangeNewKey] as? Float,
-               let oldRate = change[NSKeyValueChangeOldKey] as? Float
+                let newRate = change[NSKeyValueChangeNewKey] as? Float,
+                let oldRate = change[NSKeyValueChangeOldKey] as? Float
             {
                 if oldRate == 0.0 && newRate == 1.0 { // play button tapped
                     player!.rate = rate // set rate to stored one
@@ -222,22 +192,22 @@
     
     func showTranscriptWindow(sender: AnyObject?) {
         guard let session = session where session.transcript != nil else { return }
-
+        
         if transcriptWC != nil {
             if let window = transcriptWC.window {
                 window.orderFront(sender)
             }
-
+            
             return
         }
-
+        
         transcriptWC = TranscriptWindowController(session: session)
         transcriptWC.showWindow(sender)
         transcriptWC.jumpToTimeCallback = { [unowned self] time in
             guard let player = self.player else { return }
             player.seekToTime(CMTimeMakeWithSeconds(time, player.currentItem!.duration.timescale))
         }
-
+        
         setupTranscriptSync(session.transcript!)
     }
     
@@ -250,7 +220,7 @@
             guard let weakSelf = self else { return }
             
             let progress = Double(CMTimeGetSeconds(currentTime)/CMTimeGetSeconds(weakSelf.player!.currentItem!.duration))
-
+            
             WWDCDatabase.sharedDatabase.doChanges {
                 weakSelf.session!.progress = progress
                 weakSelf.session!.currentPosition = CMTimeGetSeconds(currentTime)
@@ -265,7 +235,7 @@
         
         boundaryObserver = player.addBoundaryTimeObserverForTimes(transcript.timecodesWithTimescale(player.currentItem!.duration.timescale), queue: dispatch_get_main_queue()) { [unowned self] in
             guard self.transcriptWC != nil else { return }
-
+            
             let ct = CMTimeGetSeconds(self.player!.currentTime())
             let roundedTimecode = Transcript.roundedStringFromTimecode(ct)
             self.transcriptWC.highlightLineAt(roundedTimecode)
@@ -299,21 +269,21 @@
             sizeWindowToFill(nil)
         }
     }
-
-	// Toggles if the window should float on top of all other windows
-	@IBAction func floatOnTop(sender: NSMenuItem) {
-		if sender.state == NSOnState {
-			window!.level = Int(CGWindowLevelForKey(CGWindowLevelKey.NormalWindowLevelKey))
-			Preferences.SharedPreferences().floatOnTopEnabled = false
-
-			sender.state = NSOffState
-		} else {
-			window!.level = Int(CGWindowLevelForKey(CGWindowLevelKey.FloatingWindowLevelKey))
-			Preferences.SharedPreferences().floatOnTopEnabled = true
-
-			sender.state = NSOnState
-		}
-	}
+    
+    // Toggles if the window should float on top of all other windows
+    @IBAction func floatOnTop(sender: NSMenuItem) {
+        if sender.state == NSOnState {
+            window!.level = Int(CGWindowLevelForKey(CGWindowLevelKey.NormalWindowLevelKey))
+            Preferences.SharedPreferences().floatOnTopEnabled = false
+            
+            sender.state = NSOffState
+        } else {
+            window!.level = Int(CGWindowLevelForKey(CGWindowLevelKey.FloatingWindowLevelKey))
+            Preferences.SharedPreferences().floatOnTopEnabled = true
+            
+            sender.state = NSOnState
+        }
+    }
     
     // resizes the window so the video fills the entire screen without cropping
     @IBAction func sizeWindowToFill(sender: AnyObject?)
